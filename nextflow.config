/*
 * -------------------------------------------------
 *  nf-core/bacass Nextflow config file
 * -------------------------------------------------
 * Default config options for all environments.
 */

// Global default params, used in configs
params {

  // Workflow flags
  singleEnd = false
  outdir = './results'
  skip_kraken2 = false
  kraken2db = ""
  unicycler_args = ""
  prokka_args = ""
  assembler = 'unicycler' //allowed are unicycler, canu, miniasm 
  //Short, Long or Hybrid assembly?
  assembly_type = 'short' //allowed are short, long, hybrid (hybrid works only with Unicycler)
  
  //Skipping parts
  skip_nanopolish = true
<<<<<<< HEAD
  skip_pycoqc = true
=======
  skip_pycoqc = false
  skip_annotation = false
>>>>>>> e324e2e2

  // Boilerplate options
  name = false
  multiqc_config = "$baseDir/assets/multiqc_config.yaml"
  email = false
  maxMultiqcEmailFileSize = 25.MB
  plaintext_email = false
  monochrome_logs = false
  help = false
  igenomes_base = "./iGenomes"
  tracedir = "${params.outdir}/pipeline_info"
  awsqueue = false
  awsregion = 'eu-west-1'
  igenomesIgnore = false
  custom_config_version = 'master'
  custom_config_base = "https://raw.githubusercontent.com/nf-core/configs/${params.custom_config_version}"
  hostnames = false
  config_profile_description = false
  config_profile_contact = false
  config_profile_url = false
}

// Container slug. Stable releases should specify release tag!
// Developmental code should specify :dev
process.container = 'nfcore/bacass:dev'

// Load base.config by default for all pipelines
includeConfig 'conf/base.config'

// Load nf-core custom profiles from different Institutions
try {
  includeConfig "${params.custom_config_base}/nfcore_custom.config"
} catch (Exception e) {
  System.err.println("WARNING: Could not load nf-core/config profiles: ${params.custom_config_base}/nfcore_custom.config")
}

profiles {
  awsbatch { includeConfig 'conf/awsbatch.config' }
  conda { process.conda = "$baseDir/environment.yml" }
  debug { process.beforeScript = 'echo $HOSTNAME' }
  docker { 
  docker.enabled = true
  fixOwnership = true
  runOptions = "-u \$(id -u):\$(id -g)"
  }
  singularity { singularity.enabled = true }
  test { includeConfig 'conf/test.config' }
  test_long { includeConfig 'conf/test_long.config' }
  test_hybrid { includeConfig 'conf/test_hybrid.config' }
  binac_smp { includeConfig 'conf/binac_smp.config'}
}

// Load igenomes.config if required
if(!params.igenomesIgnore){
  includeConfig 'conf/igenomes.config'
}

// Capture exit codes from upstream processes when piping
process.shell = ['/bin/bash', '-euo', 'pipefail']

timeline {
  enabled = true
  file = "${params.tracedir}/execution_timeline.html"
}
report {
  enabled = true
  file = "${params.tracedir}/execution_report.html"
}
trace {
  enabled = true
  file = "${params.tracedir}/execution_trace.txt"
}
dag {
  enabled = true
  file = "${params.tracedir}/pipeline_dag.svg"
}

manifest {
  name = 'nf-core/bacass'
  author = 'Andreas Wilm'
  homePage = 'https://github.com/nf-core/bacass'
  description = 'Simple bacterial assembly and annotation pipeline.'
  mainScript = 'main.nf'
  nextflowVersion = '>=18.10.1'
  version = '1.1.0dev'
}

// Function to ensure that resource requirements don't go beyond
// a maximum limit
def check_max(obj, type) {
  if(type == 'memory'){
    try {
      if(obj.compareTo(params.max_memory as nextflow.util.MemoryUnit) == 1)
        return params.max_memory as nextflow.util.MemoryUnit
      else
        return obj
    } catch (all) {
      println "   ### ERROR ###   Max memory '${params.max_memory}' is not valid! Using default value: $obj"
      return obj
    }
  } else if(type == 'time'){
    try {
      if(obj.compareTo(params.max_time as nextflow.util.Duration) == 1)
        return params.max_time as nextflow.util.Duration
      else
        return obj
    } catch (all) {
      println "   ### ERROR ###   Max time '${params.max_time}' is not valid! Using default value: $obj"
      return obj
    }
  } else if(type == 'cpus'){
    try {
      return Math.min( obj, params.max_cpus as int )
    } catch (all) {
      println "   ### ERROR ###   Max cpus '${params.max_cpus}' is not valid! Using default value: $obj"
      return obj
    }
  }
}<|MERGE_RESOLUTION|>--- conflicted
+++ resolved
@@ -21,12 +21,8 @@
   
   //Skipping parts
   skip_nanopolish = true
-<<<<<<< HEAD
-  skip_pycoqc = true
-=======
   skip_pycoqc = false
   skip_annotation = false
->>>>>>> e324e2e2
 
   // Boilerplate options
   name = false
