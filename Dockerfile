FROM nfcore/base:1.7
LABEL authors="Andreas Wilm, Alexander Peltzer" \
      description="Docker image containing all requirements for nf-core/bacass pipeline"

COPY environment.yml /
RUN conda env create -f /environment.yml && conda clean -a
# for bandage :/ otherwise it complains about missing libGL.so.1
RUN apt-get install -y libgl1-mesa-glx && apt-get clean -y
<<<<<<< HEAD
ENV PATH /opt/conda/envs/nf-core-bacass-1.1.0/bin:$PATH
=======
ENV PATH /opt/conda/envs/nf-core-bacass-1.2.0dev/bin:$PATH
>>>>>>> e9aa56ec
<|MERGE_RESOLUTION|>--- conflicted
+++ resolved
@@ -6,8 +6,4 @@
 RUN conda env create -f /environment.yml && conda clean -a
 # for bandage :/ otherwise it complains about missing libGL.so.1
 RUN apt-get install -y libgl1-mesa-glx && apt-get clean -y
-<<<<<<< HEAD
-ENV PATH /opt/conda/envs/nf-core-bacass-1.1.0/bin:$PATH
-=======
-ENV PATH /opt/conda/envs/nf-core-bacass-1.2.0dev/bin:$PATH
->>>>>>> e9aa56ec
+ENV PATH /opt/conda/envs/nf-core-bacass-1.2.0dev/bin:$PATH