--- conflicted
+++ resolved
@@ -15,23 +15,6 @@
   - prokka=1.14.0
   - bandage=0.8.1
   # for markdown_to_html.r
-<<<<<<< HEAD
-  - r-markdown=1.0
-  # Nanopore analysis stuff
-  - nanopolish=0.11.1
-  - miniasm=0.3_r179
-  - racon=1.4.3
-  - canu=1.8
-  - minimap2=2.17
-  - samtools=1.9
-  - nanoplot=1.26.3
-  - pycoqc=2.2.4
-  - h5py=2.9.0 #until the pycoqc recipe has been updated
-  - matplotlib=3.0.3        # Current 3.1.0 build incompatible with multiqc=1.7
-  - tqdm=4.33.0
-  - jinja2=2.10.1
-  - plotly=4.1.0
-=======
   - r-markdown=1.1
   # Nanopore analysis stuff
   - nanopolish=0.11.1
@@ -42,5 +25,4 @@
   - samtools=1.9
   - nanoplot=1.27.0
   - pycoqc=2.2.4
-  - h5py=2.9.0 #until the pycoqc recipe has been updated
->>>>>>> e63a7d2b
+  - h5py=2.9.0 #until the pycoqc recipe has been updated